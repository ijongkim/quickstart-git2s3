--- conflicted
+++ resolved
@@ -25,12 +25,6 @@
 s3_client = boto3.client('s3')
 
 
-<<<<<<< HEAD
-def lambda_handler(event, context):
-    OAUTH_token = event['context']['git-token']
-    OutputBucket = event['context']['output-bucket']
-    temp_archive = '/tmp/archive.zip'
-=======
 def get_members(zip):
     parts = []
     # get all the path prefixes
@@ -61,7 +55,6 @@
     OAUTH_token = event['context']['git-token']
     OutputBucket = event['context']['output-bucket']
     # temp_archive = '/tmp/archive.zip'
->>>>>>> 685bba9f
     # Identify git host flavour
     hostflavour = 'generic'
     if 'X-Hub-Signature' in event['params']['header'].keys():
@@ -71,14 +64,10 @@
     elif 'User-Agent' in event['params']['header'].keys():
         if event['params']['header']['User-Agent'].startswith('Bitbucket-Webhooks'):
             hostflavour = 'bitbucket'
-<<<<<<< HEAD
-    headers = {}
-=======
         elif event['params']['header']['User-Agent'].startswith('GitHub-Hookshot'):
             hostflavour = 'github'
     headers = {}
     branch = 'master'
->>>>>>> 685bba9f
     if hostflavour == 'githubent':
         archive_url = event['body-json']['repository']['archive_url']
         owner = event['body-json']['repository']['owner']['name']
@@ -86,23 +75,6 @@
         # replace the code archive download and branch reference placeholders
         archive_url = archive_url.replace('{archive_format}', 'zipball').replace('{/ref}', '/master')
         # add access token information to archive url
-<<<<<<< HEAD
-        archive_url = archive_url + '?access_token=' + OAUTH_token
-    elif hostflavour == 'gitlab':
-        # https://gitlab.com/jaymcconnell/gitlab-test-30/repository/archive.zip?ref=master
-        archive_url = event['body-json']['project']['http_url'].replace(
-            '.git',
-            '/repository/archive.zip?ref=master'
-        ) + '&private_token=' + OAUTH_token
-        owner = event['body-json']['project']['namespace']
-        name = event['body-json']['project']['name']
-    elif hostflavour == 'bitbucket':
-        archive_url = event['body-json']['repository']['links']['html']['href'] + '/get/master.zip'
-        owner = event['body-json']['repository']['owner']['username']
-        name = event['body-json']['repository']['name']
-        r = requests.post('https://bitbucket.org/site/oauth2/access_token', data={'grant_type': 'client_credentials'},
-                          auth=(event['context']['oauth-key'], event['context']['oauth-secret']))
-=======
         archive_url = archive_url+'?access_token='+OAUTH_token
     elif hostflavour == 'github':
         archive_url = event['body-json']['repository']['archive_url']
@@ -124,24 +96,10 @@
         owner = event['body-json']['repository']['owner']['username']
         name = event['body-json']['repository']['name']
         r = requests.post('https://bitbucket.org/site/oauth2/access_token', data={'grant_type': 'client_credentials'}, auth=(event['context']['oauth-key'], event['context']['oauth-secret']))
->>>>>>> 685bba9f
         if 'error' in r.json().keys():
             logger.error('Could not get OAuth token. %s: %s' % (r.json()['error'], r.json()['error_description']))
             raise Exception('Failed to get OAuth token')
         headers['Authorization'] = 'Bearer ' + r.json()['access_token']
-<<<<<<< HEAD
-    else:
-        raise Exception("Cannot identify git server")
-    s3_archive_file = "%s/%s/%s_%s.zip" % (owner, name, owner, name)
-    # download the code archive via archive url
-    logger.info('Downloading archive from %s' % archive_url)
-    r = requests.get(archive_url, verify=verify, headers=headers)
-    with open(temp_archive, "wb") as codearchive:
-        codearchive.write(r.content)
-    # upload the archive to s3 bucket
-    logger.info("Uploading zip to S3://%s/%s" % (OutputBucket, s3_archive_file))
-    s3_client.upload_file(temp_archive, OutputBucket, s3_archive_file)
-=======
     s3_archive_file = "%s/%s/%s/%s.zip" % (owner, name, branch, name)
     # download the code archive via archive url
     logger.info('Downloading archive from %s' % archive_url)
@@ -164,5 +122,4 @@
     shutil.make_archive(zipped_code, 'zip', path)
     logger.info("Uploading zip to S3://%s/%s" % (OutputBucket, s3_archive_file))
     s3_client.upload_file(zipped_code + '.zip', OutputBucket, s3_archive_file)
->>>>>>> 685bba9f
     logger.info('Upload Complete')